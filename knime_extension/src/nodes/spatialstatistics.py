--- conflicted
+++ resolved
@@ -96,7 +96,6 @@
         """,
         "Queen",
         enum=[
-<<<<<<< HEAD
             "Queen",
             "Rook",
             "Binary Distance Band",
@@ -107,16 +106,6 @@
             "K nearest",
             "Kernel",
             "Get spatial weights matrix from file",
-=======
-            "Binary Distance Band",
-            "Inverse Distance",
-            "K nearest",
-            "Kernel",
-            "Lattice",
-            "Queen",
-            "Rook",
-            "Your own",
->>>>>>> a0d65bf9
         ],
     )
     order = knext.IntParameter(
