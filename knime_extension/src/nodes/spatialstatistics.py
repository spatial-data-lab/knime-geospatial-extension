import geopandas as gp
import knime_extension as knext
import util.knime_utils as knut
import util.modeling_utils as mut

__category = knext.category(
    path="/community/geo",
    level_id="spatialstatistic",
    name="Exploratory Spatial Data Analysis",
    description="Spatial Statistic Nodes",
    # starting at the root folder of the extension_module parameter in the knime.yml file
    icon="icons/icon/SpatialStatisticsCategory.png",
    after="viz",
)

# Root path for all node icons in this file
__NODE_ICON_PATH = "icons/icon/SpatialStatistics/"

__global_statistics_output_table_description = """
The output table contains the following columns:
the local statistic value for the input geometry,
the p-value for the local statistic value,
the z-score for the local statistic value.
"""
__global_statistics_interactive_view_description = """
The interactive view shows the density plot of the statistic values for permuted samples.
The red line is the value of Moran’s I
The blue line is the expected value under normality assumption
"""

__local_statistics_output_table_description = """
The output table contains the original input table with the following additional columns:
the local statistic value,
`p-value` is the p-value for the local statistic value,
`z-score` is the z-score for the local statistic value.

"""

__spots = """
`spots` are the values that indicate quadrant location 1 HH, 2 LH, 3 LL, 4 HL, 
`spots_type` has the values of HH (High-High), LH (Low-High), LL (Low-Low),
HL (High-Low), Not Significant (the p-value is greater than the significance level).
"""


############################################
# Spatial Weights
############################################
@knext.node(
    name="Spatial Weights",
    node_type=knext.NodeType.MANIPULATOR,
    icon_path=__NODE_ICON_PATH + "SpatialWeight.png",
    category=__category,
    after="",
)
@knext.input_table(name="Geo table", description="Table with geometry column.")
@knext.output_table(name="Spatial Weights", description="Spatial Weights.")
class spatialWeights:
    """This node constructs a contiguity spatial weights matrix from the input data.
    This node constructs a contiguity spatial weights matrix from the input data.
    """

    geo_col = knut.geo_col_parameter(
        description="The name of the geometry column in the input data."
    )

    id_col = knext.ColumnParameter(
<<<<<<< HEAD
        "Unique ID column",
        """The unique ID column. 
        The name of the column containing unique IDs for each observation in the input data. 
        If not specified, IDs will be automatically generated from 0 to the number of rows flowing the order of the input data.
        If you don't know how to select the unique ID column, it's better to leave it blank and the node will automatically generate the unique ID column. 
        If you leave it blank, please also keep the ID setting in the following ESDA or spatial modeling nodes empty too.
        If you select the ID column, please make sure that the ID column is unique. 
        Also please make sure that also select the same ID column in the following ESDA or spatial modeling nodes.
    
=======
        "ID column",
        """Select the column which contains for each observation in the input data a unique ID.
        If 'none' is selected, the IDs will be automatically generated from 0 to the number of rows flowing 
        the order of the input data.
        The IDs of this column must match with values of the ID column in subsequent ESDA or spatial modeling nodes.
>>>>>>> 1e26fd99
        """,
        include_none_column=True,
        since_version="1.1.0",
    )

    category = knext.StringParameter(
        "Weights category",
        """ The type of spatial weights to construct. Defaults to 'Queen'. Other options are 'Rook', 
        'Binary Distance Band', 'Inverse Distance', 'Lattice', 'K nearest', 'Kernel', and 
        'Get spatial weights matrix from file'.

        - `Queen` which will construct a queen contiguity weights matrix, is more robust and more suitable for areal unit data. The queen criterion is somewhat more encompassing and defines 
        neighbors as spatial units sharing a common edge or a common vertex. 
        - The `Rook` criterion defines neighbors by the existence of a common edge between two spatial units. Therefore, the number of neighbors according to the 
        queen criterion will always be at least as large as for the rook criterion. 
        - When choosing `K nearest`, select the nearest number 'Nearest k' in the following options. K-nearest are often used for point data. 
        - When selecting `Binary Distance Band`, please select 
        the distance threshold 'Threshold' in the following options. 
        - When selecting `Inverse Distance`, please select 
        the distance threshold 'Threshold' and the corresponding power 'Power' in the following options. 
        - When 'Your own' is selected, please enter the path of the spatial weights matrix in CSV format in the 
        following options. 
        - More details about spatial weights, please see the [GeoDa center website](https://geodacenter.github.io/documentation.html).
        """,
        "Queen",
        enum=[
            "Queen",
            "Rook",
            "Binary Distance Band",
            "Inverse Distance",
            "Lattice",
            "K nearest",
            "Kernel",
            "Get spatial weights matrix from file",
        ],
    )
    order = knext.IntParameter(
        "Order for Queen or Rook",
        """The order of the weight matrix is 1 by default. Users can change the order of the weights, higher order 
        weights will treat further units as neighbors.""",
        1,
    )

    Threshold = knext.IntParameter(
        "Threshold for Inverse Distance or Binary Distance Band",
        """The distance threshold for constructing binary distance band and inverse distance weights. Defaults to 1""",
        1,
    )

    Power = knext.IntParameter(
        "Power for Inverse Distance",
        """The power for constructing inverse distance weights. Defaults to 1.""",
        1,
    )

    Rows = knext.IntParameter(
        "Rows for Lattice",
        "The number of rows for constructing a lattice spatial weights matrix. Defaults to 5.",
        5,
    )
    Columns = knext.IntParameter(
        "Columns for Lattice",
        "The number of columns for constructing a lattice spatial weights matrix. Defaults to 5.",
        5,
    )

    # k = knext.IntParameter(
    #     "K for K nearest or Kernel",
    #     "k is the number of the nearest neighbor.",
    #     4,
    # )

    Nearest_k = knext.IntParameter(
        "Nearest k",
        "The number of nearest neighbors to use for constructing k-nearest neighbors weights. Defaults to 4.",
<<<<<<< HEAD
        default_value=4,
        since_version="1.1.0",
    )

    Kernel_K = knext.IntParameter(
        "Kernel K",
        "The number of nearest neighbors to use for determining the bandwidth in kernel weights. Defaults to 12.",
        12,
    )

=======
        4,
    )

    Kernel_K = knext.IntParameter(
        "Kernel K",
        "The number of nearest neighbors to use for determining the bandwidth in kernel weights. Defaults to 12.",
        12,
    )

>>>>>>> 1e26fd99
    Kernel_type = knext.StringParameter(
        "Kernel type",
        "The type of kernel to use in constructing kernel weights. Defaults to 'triangular' ",
        "triangular",
        enum=["triangular", "uniform", "quadratic", "quartic", "gaussian"],
    )

    Kernel_bandwidth = knext.StringParameter(
        "Kernel bandwidth",
        "The type of kernel bandwidth to use in constructing kernel weights. The bandwidth of the kernel. The default is fixed. If adaptive then bandwidth is adaptive across observations.",
        "Fixed",
        enum=["Fixed", "Adaptive"],
    )

    Your_own_matrix_local_path = knext.StringParameter(
        "Get spatial weights matrix from file",
        """The file path of a user-defined spatial weights matrix in CSV format. Defaults to ''.
        Please enter the path of the spatial weights matrix in CSV format in the following options. 
        The weights matrix must be in matrix format and in the order of the samples. """,
        "",
    )

    def configure(self, configure_context, input_schema_1):
        self.geo_col = knut.column_exists_or_preset(
            configure_context, self.geo_col, input_schema_1, knut.is_geo
        )
        return None

    def execute(self, exec_context: knext.ExecutionContext, input_1):
        gdf = gp.GeoDataFrame(input_1.to_pandas(), geometry=self.geo_col)

        gdf.index = range(len(gdf))
        exec_context.set_progress(0.3, "Geo data frame loaded. Starting projection...")

        import libpysal

        if self.category == "Rook":
            w = libpysal.weights.Rook.from_dataframe(gdf)
            wname = "Rook"
            w.transform = "r"
        if self.category == "Queen":
            w = libpysal.weights.Queen.from_dataframe(gdf)
            wname = "Queen"
            w.transform = "r"
        if self.category == "Inverse Distance":
            w = libpysal.weights.DistanceBand.from_dataframe(
                gdf, self.Threshold, alpha=-1 * self.order, binary=False
            )
            wname = "Inverse Distance"
            w.transform = "r"
        if self.category == "Binary Distance Band":
            w = libpysal.weights.DistanceBand.from_dataframe(
                gdf, self.Threshold, binary=True
            )
            wname = "Binary Distance Band"
            w.transform = "r"
        if self.category == "K nearest":
            # self.Nearest_k =  knext.IntParameter("Nearest k", "K-nearest are often used for point data. k is the number of the nearest neighbor", 4)
            w = libpysal.weights.KNN.from_dataframe(gdf, k=self.Nearest_k)
            wname = "K nearest"
            w.transform = "r"
        if self.category == "Lattice":
            w = libpysal.weights.lat2W(nrows=self.Rows, ncols=self.Columns, rook=True)
            wname = "Lattice"
            w.transform = "r"
        if self.order != 1:
            w = libpysal.weights.higher_order(w, self.order - 1)
            w.transform = "r"

        if self.category == "Get spatial weights matrix from file":
            import pandas as pd

            z = pd.read_csv(self.Your_own_matrix_local_path, header=None)
            zz = np.array(z)

            import scipy.sparse

            sparse = scipy.sparse.csr_matrix(zz)

            from libpysal.weights import WSP

            w = WSP(sparse)
            wname = "Get spatial weights matrix from file"

        if self.category == "Kernel":
            bd = False
            if self.Kernel_bandwidth == "Fixed":
                bd = True
            w = libpysal.weights.Kernel.from_dataframe(
                gdf, fixed=bd, k=self.Kernel_K, function=self.Kernel_type
            )
        # path = flow_variables["knime.workspace"] + os.sep +"spatialweights.gal"
        # w.to_file(path)
        # flow_variables["weights"] =path
        out = w.to_adjlist()

        if "none" not in str(self.id_col).lower():
            # get index id map
            id_map = gdf[self.id_col].to_dict()
            out["focal"] = out["focal"].map(id_map)
            out["neighbor"] = out["neighbor"].map(id_map)
        # gdf.to_crs(self.new_crs, inplace=True)
        exec_context.set_progress(
            0.1, "Constructs a contiguity spatial weights matrix done"
        )

        return knext.Table.from_pandas(out)


@knext.parameter_group(label="Variable Setting")
class VariableSetting:
    """
    Select the variable you want to use for the analysis.
    """

    Field_col = knext.ColumnParameter(
        "Variable column",
        "The variable column you want to use for the analysis",
        column_filter=knut.is_numeric,
        include_none_column=False,
    )


<<<<<<< HEAD
# @knext.parameter_group(label="ID Setting")
# class IDSetting:
#     """
#     The unique ID column. It should always keep the same as the ID column in the spatial weights matrix node.
#     The selected column should contain unique IDs for each observation in the input data.

#     """

# Field_col = knext.ColumnParameter(
#     "ID column",
#     "The selected column should contain unique IDs for each observation in the input data. It should always keep the same as the ID column in the spatial weights matrix node.",
#     # column_filter=knut.is_numeric,
#     include_none_column=True,
# )
=======
@knext.parameter_group(label="ID Setting")
class IDSetting:
    """
    The unique ID column. It should always keep the same as the ID column in the spatial weights matrix node.
    The selected column should contain unique IDs for each observation in the input data.

    """

    Field_col = knext.ColumnParameter(
        "ID column",
        "The selected column should contain unique IDs for each observation in the input data. It should always keep the same as the ID column in the spatial weights matrix node.",
        # column_filter=knut.is_numeric,
        include_none_column=True,
    )
>>>>>>> 1e26fd99


############################################
# Global Moran's I node
############################################


@knext.node(
    name="Global Moran's I",
    node_type=knext.NodeType.LEARNER,
    category=__category,
    icon_path=__NODE_ICON_PATH + "GlobalMoran.png",
    after="",
)
@knext.input_table(
    name="Input Table",
    description="Input table for calculation of Global Moran's I.",
)
@knext.input_table(
    name="Spatial Weights",
    description="Spatial Weights table for calculation of Global Moran's I.",
)
@knext.output_table(
    name="Output Table",
    description="Output table results of Global Moran's I. "
    + __global_statistics_output_table_description,
)
# @knext.output_binary(
#     name="output model",
#     description="Output model of Global Moran's I",
#     id="pysal.esda.moran.Moran",
# )
@knext.output_view(
    name="Output View",
    description="Output view of Global Moran's I. "
    + __global_statistics_interactive_view_description,
)
class GlobalMoransI:
    """Global Moran's I.
    Moran’s I Global Autocorrelation Statistic.
    """

    # input parameters
    geo_col = knut.geo_col_parameter(
        description="The column containing the geometry to use for the spatial weights matrix."
    )

<<<<<<< HEAD
    Field_col = knext.ColumnParameter(
        "ID column",
        "The selected column should contain unique IDs for each observation in the input data. It should always keep the same as the ID column in the spatial weights matrix node.",
        # column_filter=knut.is_numeric,
        include_none_column=True,
    )
=======
    id_col_setting = IDSetting()
>>>>>>> 1e26fd99

    variable_setting = VariableSetting()

    def configure(self, configure_context, input_schema_1, input_schema_2):
        self.geo_col = knut.column_exists_or_preset(
            configure_context, self.geo_col, input_schema_1, knut.is_geo
        )
        return None

    def execute(self, exec_context: knext.ExecutionContext, input_1, input_2):
        gdf = gp.GeoDataFrame(input_1.to_pandas(), geometry=self.geo_col)
        adjust_list = input_2.to_pandas()

<<<<<<< HEAD
        if "none" not in str(self.Field_col).lower():
            adjust_list = mut.re_order_weight_rows(
                gdf=gdf, adjust_list=adjust_list, id_col=self.Field_col
=======
        if "none" not in str(self.id_col_setting.Field_col).lower():
            adjust_list = knut.re_order_weight_rows(
                gdf=gdf, adjust_list=adjust_list, id_col=self.id_col_setting.Field_col
>>>>>>> 1e26fd99
            )

        from libpysal.weights import W

        w = W.from_adjlist(adjust_list)

        y = gdf[self.variable_setting.Field_col]

        import numpy as np

        np.random.seed(12345)

        import esda

        mi = esda.moran.Moran(y, w)
        result = {"Moran's I": mi.I, "p-value": mi.p_norm, "z-score": mi.z_norm}

        import pandas as pd

        out = pd.DataFrame(result, index=[0])

        import seaborn as sbn

        ax = sbn.kdeplot(mi.sim, shade=True)

        import matplotlib.pyplot as plt

        plt.vlines(mi.I, 0, 1, color="r")
        plt.vlines(mi.EI, 0, 1)
        plt.xlabel("Moran's I")

        return knext.Table.from_pandas(out), knext.view_matplotlib(ax.get_figure())


############################################
# Local Moran's I node
############################################


@knext.node(
    name="Local Moran's I",
    node_type=knext.NodeType.LEARNER,
    # node_type=knext.NodeType.MANIPULATOR,
    category=__category,
    icon_path=__NODE_ICON_PATH + "LocalMoran.png",
    after="",
)
@knext.input_table(
    name="Input Table",
    description="Input table for calculation of Local Moran's I",
)
@knext.input_table(
    name="Spatial Weights",
    description="Spatial Weights table for calculation of Local Moran's I",
)
@knext.output_table(
    name="Output Table",
    description="Output table results of Local Moran's I. "
    + __local_statistics_output_table_description
    + __spots,
)
@knext.output_view(
    name="Output View",
    description="The scatter plot of Local Moran's I",
)
class LocalMoransI:
    """Local Moran's I.
    Local Moran's I Statistics.
    """

    # input parameters
    geo_col = knut.geo_col_parameter(
        description="The column containing the geometry to use for local Moran's I.",
    )

<<<<<<< HEAD
    Field_col = knext.ColumnParameter(
        "ID column",
        "The selected column should contain unique IDs for each observation in the input data. It should always keep the same as the ID column in the spatial weights matrix node.",
        # column_filter=knut.is_numeric,
        include_none_column=True,
    )
=======
    id_col_setting = IDSetting()
>>>>>>> 1e26fd99

    variable_setting = VariableSetting()

    def configure(self, configure_context, input_schema_1, input_schema_2):
        self.geo_col = knut.column_exists_or_preset(
            configure_context, self.geo_col, input_schema_1, knut.is_geo
        )
        return None

    def execute(self, exec_context: knext.ExecutionContext, input_1, input_2):
        gdf = gp.GeoDataFrame(input_1.to_pandas(), geometry=self.geo_col)
        adjust_list = input_2.to_pandas()

<<<<<<< HEAD
        if "none" not in str(self.Field_col).lower():
            adjust_list = mut.re_order_weight_rows(
                gdf=gdf, adjust_list=adjust_list, id_col=self.Field_col
=======
        if "none" not in str(self.id_col_setting.Field_col).lower():
            adjust_list = knut.re_order_weight_rows(
                gdf=gdf, adjust_list=adjust_list, id_col=self.id_col_setting.Field_col
>>>>>>> 1e26fd99
            )

        from libpysal.weights import W

        w = W.from_adjlist(adjust_list)

        y = gdf[self.variable_setting.Field_col]

        import numpy as np

        np.random.seed(12345)

        import esda

        li = esda.moran.Moran_Local(y, w)

        # gdf.loc[:,"spots_type"] = gdf["spots_type"].fillna("Not Significant")

        gdf.loc[:, "Moran's I"] = li.Is
        gdf.loc[:, "p-value"] = li.p_sim
        gdf.loc[:, "z-score"] = li.z_sim
        gdf.loc[:, "spots"] = li.q

        gdf.loc[:, "spots_type"] = gdf["spots"].replace(
            {1: "HH", 2: "LL", 3: "LH", 4: "HL"}
        )
        gdf.loc[gdf["p-value"] < 0.05, "spots_type"] = "Not Significant"
        # out = pd.merge(gdf, out, left_index=True, right_index=True)

        import pysal.lib as lps

        lag_index = lps.weights.lag_spatial(w, gdf[self.variable_setting.Field_col])
        index_v = gdf[self.variable_setting.Field_col]

        import numpy as np
        import matplotlib.pyplot as plt

        b, a = np.polyfit(index_v, lag_index, 1)
        f, ax = plt.subplots(1, figsize=(9, 9))

        plt.plot(index_v, lag_index, ".", color="firebrick")

        # dashed vert at mean of the index_v
        plt.vlines(index_v.mean(), lag_index.min(), lag_index.max(), linestyle="--")
        # dashed horizontal at mean of lagged index_v
        plt.hlines(lag_index.mean(), index_v.min(), index_v.max(), linestyle="--")

        # red line of best fit using global I as slope
        plt.plot(index_v, a + b * index_v, "r")
        plt.title("Moran Scatterplot")
        plt.ylabel("Spatial Lag of %s" % self.variable_setting.Field_col)
        plt.xlabel("%s" % self.variable_setting.Field_col)

        # out.drop(columns=[self.geo_col], inplace=True)
        # out.reset_index(inplace=True)

        # return knext.Table.from_pandas(out)
        return knext.Table.from_pandas(gdf), knext.view_matplotlib(f)


############################################
# Global  Geary’s C node
############################################


@knext.node(
    name="Global Geary’s C",
    node_type=knext.NodeType.LEARNER,
    # node_type=knext.NodeType.MANIPULATOR,
    category=__category,
    icon_path=__NODE_ICON_PATH + "GlobalGeary.png",
    after="",
)
@knext.input_table(
    name="Input Table",
    description="Input table for calculation of Global Geary’s C",
)
@knext.input_table(
    name="Spatial Weights",
    description="Spatial Weights table for calculation of Global Geary’s C",
)
@knext.output_table(
    name="Output Table",
    description="Output table results of Global Geary’s C. "
    + __global_statistics_output_table_description,
)
# @knext.output_binary(
#     name="output model",
#     description="Output model of Global Geary’s C",
#     id="pysal.esda.moran.Moran",
# )
@knext.output_view(
    name="Output View",
    description="Output view of Global Geary’s C. "
    + __global_statistics_interactive_view_description,
)
class GlobalGearysC:
    """Global Geary’s C.
    Global Geary C Autocorrelation statistic.
    """

    # input parameters
    geo_col = knut.geo_col_parameter(
        description="The column containing the geometry to use for global Geary’s C.",
    )

<<<<<<< HEAD
    Field_col = knext.ColumnParameter(
        "ID column",
        "The selected column should contain unique IDs for each observation in the input data. It should always keep the same as the ID column in the spatial weights matrix node.",
        # column_filter=knut.is_numeric,
        include_none_column=True,
    )
=======
    id_col_setting = IDSetting()
>>>>>>> 1e26fd99

    variable_setting = VariableSetting()

    def configure(self, configure_context, input_schema_1, input_schema_2):
        self.geo_col = knut.column_exists_or_preset(
            configure_context, self.geo_col, input_schema_1, knut.is_geo
        )
        return None

    def execute(self, exec_context: knext.ExecutionContext, input_1, input_2):
        gdf = gp.GeoDataFrame(input_1.to_pandas(), geometry=self.geo_col)
        adjust_list = input_2.to_pandas()

<<<<<<< HEAD
        if "none" not in str(self.Field_col).lower():
            adjust_list = mut.re_order_weight_rows(
                gdf=gdf, adjust_list=adjust_list, id_col=self.Field_col
=======
        if "none" not in str(self.id_col_setting.Field_col).lower():
            adjust_list = knut.re_order_weight_rows(
                gdf=gdf, adjust_list=adjust_list, id_col=self.id_col_setting.Field_col
>>>>>>> 1e26fd99
            )

        from libpysal.weights import W

        w = W.from_adjlist(adjust_list)

        y = gdf[self.variable_setting.Field_col]

        import numpy as np

        np.random.seed(12345)

        import esda

        gc = esda.geary.Geary(y, w)

        import pandas as pd

        out = pd.DataFrame(
            {"Geary's C": [gc.C], "p-value": [gc.p_sim], "z-score": [gc.z_sim]}
        )
        out.reset_index(inplace=True)

        import seaborn as sbn
        import matplotlib.pyplot as plt

        ax = sbn.kdeplot(gc.sim, shade=True)
        plt.vlines(gc.C, 0, 1, color="r")
        plt.vlines(gc.EC, 0, 1)
        plt.xlabel("Geary's C")

        return knext.Table.from_pandas(out), knext.view_matplotlib(ax.get_figure())


############################################
# Global Getis-Ord node
############################################


@knext.node(
    name="Global Getis-Ord G",
    node_type=knext.NodeType.LEARNER,
    # node_type=knext.NodeType.MANIPULATOR,
    category=__category,
    icon_path=__NODE_ICON_PATH + "GlobalGetis.png",
    after="",
)
@knext.input_table(
    name="Input Table",
    description="Input table for calculation of Global Getis-Ord",
)
@knext.input_table(
    name="Spatial Weights",
    description="Spatial Weights table for calculation of Global Getis-Ord",
)
@knext.output_table(
    name="Output Table",
    description="Output table results of Global Getis-Ord. "
    + __global_statistics_output_table_description,
)
# @knext.output_binary(
#     name="output model",
#     description="Output model of Global Getis-Ord",
#     id="pysal.esda.moran.Moran",
# )
@knext.output_view(
    name="Output View",
    description="Output view of Global Getis-Ord. "
    + __global_statistics_interactive_view_description,
)
class GlobalGetisOrd:
    """Global Getis-Ord G.
    Global G Autocorrelation Statistic.
    """

    # input parameters
    geo_col = knut.geo_col_parameter(
        description="The column containing the geometry to use for global Getis-Ord.",
    )

<<<<<<< HEAD
    Field_col = knext.ColumnParameter(
        "ID column",
        "The selected column should contain unique IDs for each observation in the input data. It should always keep the same as the ID column in the spatial weights matrix node.",
        # column_filter=knut.is_numeric,
        include_none_column=True,
    )
=======
    id_col_setting = IDSetting()
>>>>>>> 1e26fd99

    variable_setting = VariableSetting()

    def configure(self, configure_context, input_schema_1, input_schema_2):
        self.geo_col = knut.column_exists_or_preset(
            configure_context, self.geo_col, input_schema_1, knut.is_geo
        )
        return None

    def execute(self, exec_context: knext.ExecutionContext, input_1, input_2):
        gdf = gp.GeoDataFrame(input_1.to_pandas(), geometry=self.geo_col)
        adjust_list = input_2.to_pandas()

<<<<<<< HEAD
        if "none" not in str(self.Field_col).lower():
            adjust_list = mut.re_order_weight_rows(
                gdf=gdf, adjust_list=adjust_list, id_col=self.Field_col
=======
        if "none" not in str(self.id_col_setting.Field_col).lower():
            adjust_list = knut.re_order_weight_rows(
                gdf=gdf, adjust_list=adjust_list, id_col=self.id_col_setting.Field_col
>>>>>>> 1e26fd99
            )

        from libpysal.weights import W

        w = W.from_adjlist(adjust_list)

        y = gdf[self.variable_setting.Field_col]

        import numpy as np

        np.random.seed(12345)

        import esda

        go = esda.getisord.G(y, w)

        import pandas as pd

        out = pd.DataFrame(
            {"Getis-Ord G": [go.G], "p-value": [go.p_sim], "z-score": [go.z_sim]}
        )
        out.reset_index(inplace=True)

        import seaborn as sbn
        import matplotlib.pyplot as plt

        ax = sbn.kdeplot(go.sim, shade=True)
        plt.vlines(go.G, 0, 1, color="r")
        plt.vlines(go.EG, 0, 1)
        plt.xlabel("Getis-Ord G")

        return knext.Table.from_pandas(out), knext.view_matplotlib(ax.get_figure())


############################################
# Local Getis-Ord node
############################################


@knext.node(
    name="Local Getis-Ord G",
    node_type=knext.NodeType.LEARNER,
    # node_type=knext.NodeType.MANIPULATOR,
    category=__category,
    icon_path=__NODE_ICON_PATH + "LocalGeary.png",
    after="",
)
@knext.input_table(
    name="Input Table",
    description="Input table for calculation of Local Getis-Ord",
)
@knext.input_table(
    name="Spatial Weights",
    description="Spatial Weights table for calculation of Local Getis-Ord",
)
@knext.output_table(
    name="Output Table",
    description="Output table results of Local Getis-Ord. "
    + __local_statistics_output_table_description,
)
# @knext.output_binary(
#     name="output model",
#     description="Output model of Local Getis-Ord",
#     id="pysal.esda.moran.Moran",
# )
@knext.output_view(
    name="Output View",
    description="The scatter plot Local Getis-Ord",
)
class LocalGetisOrd:
    """Local Getis-Ord.
    Local Getis-Ord G Statistics.
    """

    # input parameters

    geo_col = knut.geo_col_parameter(
        description="The column containing the geometry to use for local Getis-Ord.",
    )

<<<<<<< HEAD
    Field_col = knext.ColumnParameter(
        "ID column",
        "The selected column should contain unique IDs for each observation in the input data. It should always keep the same as the ID column in the spatial weights matrix node.",
        # column_filter=knut.is_numeric,
        include_none_column=True,
    )
=======
    id_col_setting = IDSetting()
>>>>>>> 1e26fd99

    variable_setting = VariableSetting()

    def configure(self, configure_context, input_schema_1, input_schema_2):
        self.geo_col = knut.column_exists_or_preset(
            configure_context, self.geo_col, input_schema_1, knut.is_geo
        )
        return None

    def execute(self, exec_context: knext.ExecutionContext, input_1, input_2):
        gdf = gp.GeoDataFrame(input_1.to_pandas(), geometry=self.geo_col)
        adjust_list = input_2.to_pandas()

<<<<<<< HEAD
        if "none" not in str(self.Field_col).lower():
            adjust_list = mut.re_order_weight_rows(
                gdf=gdf, adjust_list=adjust_list, id_col=self.Field_col
=======
        if "none" not in str(self.id_col_setting.Field_col).lower():
            adjust_list = knut.re_order_weight_rows(
                gdf=gdf, adjust_list=adjust_list, id_col=self.id_col_setting.Field_col
>>>>>>> 1e26fd99
            )

        from libpysal.weights import W

        w = W.from_adjlist(adjust_list)

        y = gdf[self.variable_setting.Field_col]

        import numpy as np

        np.random.seed(12345)

        import esda

        lo = esda.getisord.G_Local(y, w)

        gdf.loc[:, "Local Getis-Ord G"] = lo.Gs
        gdf.loc[:, "p-value"] = lo.p_sim
        gdf.loc[:, "z-score"] = lo.z_sim

        import pysal.lib as lps

        lag_index = lps.weights.lag_spatial(w, gdf[self.variable_setting.Field_col])
        index_v = gdf[self.variable_setting.Field_col]
        b, a = np.polyfit(index_v, lag_index, 1)

        import matplotlib.pyplot as plt

        f, ax = plt.subplots(1, figsize=(9, 9))

        plt.plot(index_v, lag_index, ".", color="firebrick")
        plt.vlines(index_v.mean(), lag_index.min(), lag_index.max(), linestyle="--")
        plt.hlines(lag_index.mean(), index_v.min(), index_v.max(), linestyle="--")

        plt.plot(index_v, a + b * index_v, "r")
        plt.xlabel(self.variable_setting.Field_col)
        plt.ylabel("Spatial Lag of " + self.variable_setting.Field_col)
        plt.title("Local Getis-Ord G Scatterplot")

        return knext.Table.from_pandas(gdf), knext.view_matplotlib(f)<|MERGE_RESOLUTION|>--- conflicted
+++ resolved
@@ -1,7 +1,7 @@
 import geopandas as gp
 import knime_extension as knext
 import util.knime_utils as knut
-import util.modeling_utils as mut
+
 
 __category = knext.category(
     path="/community/geo",
@@ -65,23 +65,11 @@
     )
 
     id_col = knext.ColumnParameter(
-<<<<<<< HEAD
-        "Unique ID column",
-        """The unique ID column. 
-        The name of the column containing unique IDs for each observation in the input data. 
-        If not specified, IDs will be automatically generated from 0 to the number of rows flowing the order of the input data.
-        If you don't know how to select the unique ID column, it's better to leave it blank and the node will automatically generate the unique ID column. 
-        If you leave it blank, please also keep the ID setting in the following ESDA or spatial modeling nodes empty too.
-        If you select the ID column, please make sure that the ID column is unique. 
-        Also please make sure that also select the same ID column in the following ESDA or spatial modeling nodes.
-    
-=======
         "ID column",
         """Select the column which contains for each observation in the input data a unique ID.
         If 'none' is selected, the IDs will be automatically generated from 0 to the number of rows flowing 
         the order of the input data.
         The IDs of this column must match with values of the ID column in subsequent ESDA or spatial modeling nodes.
->>>>>>> 1e26fd99
         """,
         include_none_column=True,
         since_version="1.1.0",
@@ -114,6 +102,8 @@
             "Inverse Distance",
             "Lattice",
             "K nearest",
+            "Lattice",
+            "K nearest",
             "Kernel",
             "Get spatial weights matrix from file",
         ],
@@ -157,9 +147,7 @@
     Nearest_k = knext.IntParameter(
         "Nearest k",
         "The number of nearest neighbors to use for constructing k-nearest neighbors weights. Defaults to 4.",
-<<<<<<< HEAD
-        default_value=4,
-        since_version="1.1.0",
+        4,
     )
 
     Kernel_K = knext.IntParameter(
@@ -168,17 +156,6 @@
         12,
     )
 
-=======
-        4,
-    )
-
-    Kernel_K = knext.IntParameter(
-        "Kernel K",
-        "The number of nearest neighbors to use for determining the bandwidth in kernel weights. Defaults to 12.",
-        12,
-    )
-
->>>>>>> 1e26fd99
     Kernel_type = knext.StringParameter(
         "Kernel type",
         "The type of kernel to use in constructing kernel weights. Defaults to 'triangular' ",
@@ -302,22 +279,6 @@
     )
 
 
-<<<<<<< HEAD
-# @knext.parameter_group(label="ID Setting")
-# class IDSetting:
-#     """
-#     The unique ID column. It should always keep the same as the ID column in the spatial weights matrix node.
-#     The selected column should contain unique IDs for each observation in the input data.
-
-#     """
-
-# Field_col = knext.ColumnParameter(
-#     "ID column",
-#     "The selected column should contain unique IDs for each observation in the input data. It should always keep the same as the ID column in the spatial weights matrix node.",
-#     # column_filter=knut.is_numeric,
-#     include_none_column=True,
-# )
-=======
 @knext.parameter_group(label="ID Setting")
 class IDSetting:
     """
@@ -332,7 +293,6 @@
         # column_filter=knut.is_numeric,
         include_none_column=True,
     )
->>>>>>> 1e26fd99
 
 
 ############################################
@@ -380,16 +340,7 @@
         description="The column containing the geometry to use for the spatial weights matrix."
     )
 
-<<<<<<< HEAD
-    Field_col = knext.ColumnParameter(
-        "ID column",
-        "The selected column should contain unique IDs for each observation in the input data. It should always keep the same as the ID column in the spatial weights matrix node.",
-        # column_filter=knut.is_numeric,
-        include_none_column=True,
-    )
-=======
     id_col_setting = IDSetting()
->>>>>>> 1e26fd99
 
     variable_setting = VariableSetting()
 
@@ -403,15 +354,9 @@
         gdf = gp.GeoDataFrame(input_1.to_pandas(), geometry=self.geo_col)
         adjust_list = input_2.to_pandas()
 
-<<<<<<< HEAD
-        if "none" not in str(self.Field_col).lower():
-            adjust_list = mut.re_order_weight_rows(
-                gdf=gdf, adjust_list=adjust_list, id_col=self.Field_col
-=======
         if "none" not in str(self.id_col_setting.Field_col).lower():
             adjust_list = knut.re_order_weight_rows(
                 gdf=gdf, adjust_list=adjust_list, id_col=self.id_col_setting.Field_col
->>>>>>> 1e26fd99
             )
 
         from libpysal.weights import W
@@ -487,16 +432,7 @@
         description="The column containing the geometry to use for local Moran's I.",
     )
 
-<<<<<<< HEAD
-    Field_col = knext.ColumnParameter(
-        "ID column",
-        "The selected column should contain unique IDs for each observation in the input data. It should always keep the same as the ID column in the spatial weights matrix node.",
-        # column_filter=knut.is_numeric,
-        include_none_column=True,
-    )
-=======
     id_col_setting = IDSetting()
->>>>>>> 1e26fd99
 
     variable_setting = VariableSetting()
 
@@ -510,15 +446,9 @@
         gdf = gp.GeoDataFrame(input_1.to_pandas(), geometry=self.geo_col)
         adjust_list = input_2.to_pandas()
 
-<<<<<<< HEAD
-        if "none" not in str(self.Field_col).lower():
-            adjust_list = mut.re_order_weight_rows(
-                gdf=gdf, adjust_list=adjust_list, id_col=self.Field_col
-=======
         if "none" not in str(self.id_col_setting.Field_col).lower():
             adjust_list = knut.re_order_weight_rows(
                 gdf=gdf, adjust_list=adjust_list, id_col=self.id_col_setting.Field_col
->>>>>>> 1e26fd99
             )
 
         from libpysal.weights import W
@@ -625,16 +555,7 @@
         description="The column containing the geometry to use for global Geary’s C.",
     )
 
-<<<<<<< HEAD
-    Field_col = knext.ColumnParameter(
-        "ID column",
-        "The selected column should contain unique IDs for each observation in the input data. It should always keep the same as the ID column in the spatial weights matrix node.",
-        # column_filter=knut.is_numeric,
-        include_none_column=True,
-    )
-=======
     id_col_setting = IDSetting()
->>>>>>> 1e26fd99
 
     variable_setting = VariableSetting()
 
@@ -648,15 +569,9 @@
         gdf = gp.GeoDataFrame(input_1.to_pandas(), geometry=self.geo_col)
         adjust_list = input_2.to_pandas()
 
-<<<<<<< HEAD
-        if "none" not in str(self.Field_col).lower():
-            adjust_list = mut.re_order_weight_rows(
-                gdf=gdf, adjust_list=adjust_list, id_col=self.Field_col
-=======
         if "none" not in str(self.id_col_setting.Field_col).lower():
             adjust_list = knut.re_order_weight_rows(
                 gdf=gdf, adjust_list=adjust_list, id_col=self.id_col_setting.Field_col
->>>>>>> 1e26fd99
             )
 
         from libpysal.weights import W
@@ -737,16 +652,7 @@
         description="The column containing the geometry to use for global Getis-Ord.",
     )
 
-<<<<<<< HEAD
-    Field_col = knext.ColumnParameter(
-        "ID column",
-        "The selected column should contain unique IDs for each observation in the input data. It should always keep the same as the ID column in the spatial weights matrix node.",
-        # column_filter=knut.is_numeric,
-        include_none_column=True,
-    )
-=======
     id_col_setting = IDSetting()
->>>>>>> 1e26fd99
 
     variable_setting = VariableSetting()
 
@@ -760,15 +666,9 @@
         gdf = gp.GeoDataFrame(input_1.to_pandas(), geometry=self.geo_col)
         adjust_list = input_2.to_pandas()
 
-<<<<<<< HEAD
-        if "none" not in str(self.Field_col).lower():
-            adjust_list = mut.re_order_weight_rows(
-                gdf=gdf, adjust_list=adjust_list, id_col=self.Field_col
-=======
         if "none" not in str(self.id_col_setting.Field_col).lower():
             adjust_list = knut.re_order_weight_rows(
                 gdf=gdf, adjust_list=adjust_list, id_col=self.id_col_setting.Field_col
->>>>>>> 1e26fd99
             )
 
         from libpysal.weights import W
@@ -849,16 +749,7 @@
         description="The column containing the geometry to use for local Getis-Ord.",
     )
 
-<<<<<<< HEAD
-    Field_col = knext.ColumnParameter(
-        "ID column",
-        "The selected column should contain unique IDs for each observation in the input data. It should always keep the same as the ID column in the spatial weights matrix node.",
-        # column_filter=knut.is_numeric,
-        include_none_column=True,
-    )
-=======
     id_col_setting = IDSetting()
->>>>>>> 1e26fd99
 
     variable_setting = VariableSetting()
 
@@ -872,15 +763,9 @@
         gdf = gp.GeoDataFrame(input_1.to_pandas(), geometry=self.geo_col)
         adjust_list = input_2.to_pandas()
 
-<<<<<<< HEAD
-        if "none" not in str(self.Field_col).lower():
-            adjust_list = mut.re_order_weight_rows(
-                gdf=gdf, adjust_list=adjust_list, id_col=self.Field_col
-=======
         if "none" not in str(self.id_col_setting.Field_col).lower():
             adjust_list = knut.re_order_weight_rows(
                 gdf=gdf, adjust_list=adjust_list, id_col=self.id_col_setting.Field_col
->>>>>>> 1e26fd99
             )
 
         from libpysal.weights import W
