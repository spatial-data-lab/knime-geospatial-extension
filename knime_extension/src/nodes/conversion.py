from re import S
from typing import Callable
import pandas as pd
import geopandas as gp
import knime_extension as knext
import util.knime_utils as knut
import pyproj as pyp
import geopy
from geopy.extra.rate_limiter import RateLimiter


__category = knext.category(
    path="/community/geo",
    level_id="conversion",
    name="Spatial Conversion",
    description="Nodes that perform conversions from/to geometric objects.",
    # starting at the root folder of the extension_module parameter in the knime.yml file
    icon="icons/icon/ConversionCategory.png",
    after="transform",
)

# Root path for all node icons in this file
__NODE_ICON_PATH = "icons/icon/GeometryConversion/"

########################################################################################
# Conversion helper methods
########################################################################################


def crs_input_parameter(
    label: str = "CRS",
    description: str = knut.DEF_CRS_DESCRIPTION,
) -> knext.StringParameter:
    """Returns a CRS (coordinate reference system) string input parameter."""
    return knext.StringParameter(
        label=label,
        description=description,
        default_value=knut.DEFAULT_CRS,
    )


def validate_crs(crs: str) -> None:
    """Validates the input crs and throws an appropriate exception if it is invalid."""
    try:
        parse_crs(crs)
    except Exception as error:
        raise knext.InvalidParametersError(str(error))


def parse_crs(crs: str) -> pyp.CRS:
    """Parses the input crs into a CRS object and throws an exception if it is invalid."""
    return pyp.CRS.from_user_input(crs)


########################################################################################
# Converter that converts a single input column to a geometry column
########################################################################################
class _ToGeoConverter:
    """
    Helper class for conversion that creates a new geometry column from a single input column.
    """

    DEF_GEO_COL_NAME = "geometry"

    def __init__(
        self,
        converter: Callable[[pd.DataFrame, knext.Column], gp.GeoSeries],
        column_type_check: Callable[[knext.Column], bool] = None,
    ):
        self.converter = converter
        self.column_type_check = column_type_check

        # standard input port description can be overwritten in the child classes
        self.input_ports = [
            knext.Port(
                type=knext.PortType.TABLE,
                name="Data table",
                description=f"Input table to append the generated geometry column to.",
            )
        ]
        # standard output port description can be overwritten in the child classes
        self.output_ports = [
            knext.Port(
                type=knext.PortType.TABLE,
                name="Geo table",
                description="Input table with additional geometry column in the units of the provided CRS.",
            )
        ]

    def configure(self, configure_context, input_schema):
        # input_column and crs need to be defined in the child class
        self.input_column = knut.column_exists_or_preset(
            configure_context, self.input_column, input_schema, self.column_type_check
        )
        validate_crs(self.crs)

        import knime.types.geospatial as gt

        return input_schema.append(
            knext.Column(
                ktype=knext.logical(gt.GeoValue),
                name=knut.get_unique_column_name(self.DEF_GEO_COL_NAME, input_schema),
            )
        )

    def execute(self, exec_context, input_table):
        # create GeoDataFrame with the selected column as active geometry column
        df = input_table.to_pandas()
        try:
            # input_column and crs need to be defined in the child class
            result_col_name = knut.get_unique_column_name(
                self.DEF_GEO_COL_NAME, input_table.schema
            )
            df[result_col_name] = self.converter(df, self.input_column)
            gdf = gp.GeoDataFrame(df, geometry=result_col_name, crs=self.crs)
        except Exception as error:
            raise RuntimeError(
                f"Error converting '{self.input_column}' column to geometry: {str(error)}"
            )
        # execute the function and append the result
        return knut.to_table(gdf, exec_context)


############################################
# WKT to Geometry
############################################
@knext.node(
    name="WKT to Geometry",
    node_type=knext.NodeType.MANIPULATOR,
    icon_path=__NODE_ICON_PATH + "WKTtoGeo.png",
    category=__category,
    after="",
)
@knut.geo_node_description(
    short_description="Converts the input Well-known-text (WKT) column to a geometry column.",
    description="""This node converts the selected 
    [Well-known-text (WKT)](https://en.wikipedia.org/wiki/Well-known_text_representation_of_geometry) input column to 
    a geometry column in the units of the provided CRS.
    """,
    references={
        "From WKT": "https://geopandas.org/en/stable/docs/reference/api/geopandas.GeoSeries.from_wkt.html",
        "CRS parser from pyproj": "https://pyproj4.github.io/pyproj/stable/api/crs/crs.html#pyproj.crs.CRS.from_user_input",
    },
)
class WKTtoGeoNode(_ToGeoConverter):

    input_column = knext.ColumnParameter(
        label="WKT column",
        description="[Well-known-text (WKT)](https://en.wikipedia.org/wiki/Well-known_text_representation_of_geometry) column to convert",
        column_filter=knut.is_string,
        include_row_key=False,
        include_none_column=False,
    )

    crs = crs_input_parameter()

    def __init__(self):
        super().__init__(
            lambda df, col: gp.GeoSeries.from_wkt(df[col].astype("str")), knut.is_string
        )


############################################
# WKB to Geometry
############################################
# binary data cells not supported yet in the KNIME Python Extension
# @knext.node(
#     name="WKB to Geometry",
#     node_type=knext.NodeType.MANIPULATOR,
#     icon_path=__NODE_ICON_PATH + "WKBtoGeo.png",
#     category=__category,
#     after=""
# )
# @knut.geo_node_description(
#     short_description="Converts the input Well-known-binary (WKB) column to a geometry column.",
#     description="""This node converts the selected
#     [Well-known-binary (WKB)](https://en.wikipedia.org/wiki/Well-known_text_representation_of_geometry) input column to
#     a geometry column in the units of the provided CRS.
#     """,
#     references={
#         "From WKB": "https://geopandas.org/en/stable/docs/reference/api/geopandas.GeoSeries.from_wkb.html",
#         "CRS parser from pyproj": "https://pyproj4.github.io/pyproj/stable/api/crs/crs.html#pyproj.crs.CRS.from_user_input",
#     },
# )
# class WKBtoGeoNode(_ToGeoConverter):

#     input_column = knext.ColumnParameter(
#         label="WKB column",
#         description="[Well-known-binary (WKB)](https://en.wikipedia.org/wiki/Well-known_text_representation_of_geometry) column to convert",
#         column_filter=knut.is_binary,
#         include_row_key=False,
#         include_none_column=False,
#     )

#     crs = crs_input_parameter()

#     def __init__(self):
#         super().__init__(lambda df, col: gp.GeoSeries.from_wkb(df[col]), knut.is_binary)


############################################
# WKT to Geometry
############################################
@knext.node(
    name="GeoJSON to Geometry",
    node_type=knext.NodeType.MANIPULATOR,
    icon_path=__NODE_ICON_PATH + "GeoJSONtoGeo.png",
    category=__category,
    after="",
)
@knut.geo_node_description(
    short_description="Converts the input GeoJSON column to a geometry column.",
    description="""This node converts the selected [GeoJSON](https://en.wikipedia.org/wiki/GeoJSON) input column to 
    a geometry column in the units of the provided CRS.
    """,
    references={
        "GeoJSON cells are read using the read_file function": "https://geopandas.org/en/stable/docs/reference/api/geopandas.read_file.html#geopandas.read_file",
        "CRS parser from pyproj": "https://pyproj4.github.io/pyproj/stable/api/crs/crs.html#pyproj.crs.CRS.from_user_input",
    },
)
class GeoJSONtoGeoNode(_ToGeoConverter):

    input_column = knext.ColumnParameter(
        label="GeoJSON formatted string column",
        description="String column with a [GeoJSON](https://en.wikipedia.org/wiki/GeoJSON) string to convert",
        column_filter=knut.is_string,
        include_row_key=False,
        include_none_column=False,
    )

    crs = crs_input_parameter()

    def __init__(self):
        super().__init__(
            lambda df, col: df,
            knut.is_string,
        )

    def execute(self, exec_context, input_table):
        # create GeoDataFrame with the selected column as active geometry column
        df = input_table.to_pandas()

        result_col_name = knut.get_unique_column_name(
            self.DEF_GEO_COL_NAME, input_table.schema
        )
        try:
            # read each GeoJson cell and append the result to the table
            df[result_col_name] = df[self.input_column].apply(
                lambda row: gp.read_file(row, driver="GeoJSON").geometry
            )
            gdf = gp.GeoDataFrame(df, geometry=result_col_name, crs=self.crs)
        except Exception as error:
            raise RuntimeError(
                f"Error converting '{self.input_column}' column to geometry: {str(error)}"
            )
        # execute the function and append the result
        return knut.to_table(gdf, exec_context)


############################################
# Lat/Lon to Geometry
############################################
@knext.node(
    name="Lat/Lon to Geometry",
    node_type=knext.NodeType.MANIPULATOR,
    icon_path=__NODE_ICON_PATH + "LatLongToGeo.png",
    category=__category,
    after="",
)
@knext.input_table(
    name="Table with latitude and longitude",
    description="Table with columns for latitude and longitude to convert to a geometric point.",
)
@knext.output_table(
    name="Geo table",
    description="Input table with additional geometry column in the units of the provided CRS.",
)
@knut.geo_node_description(
    short_description="Converts the given latitude and longitude column to a geometric point column.",
    description="This node converts the given latitude and longitude into a geometric point."
    + "The geometric point is appended to the input table as geometry column.",
    references={
        "Points from XY": "https://geopandas.org/en/stable/docs/reference/api/geopandas.points_from_xy.html",
    },
)
class LatLongToGeoNode:

    lat_col = knext.ColumnParameter(
        label="Latitude column",
        description="Please select the latitude column",
        column_filter=knut.is_numeric,
    )

    lon_col = knext.ColumnParameter(
        label="Longitude column",
        description="Please select the longitude column",
        column_filter=knut.is_numeric,
    )

    crs = crs_input_parameter()

    def configure(self, configure_context, input_schema):
        knut.column_exists(self.lat_col, input_schema, knut.is_numeric)
        knut.column_exists(self.lon_col, input_schema, knut.is_numeric)
        knut.fail_if_column_exists(
            _ToGeoConverter.DEF_GEO_COL_NAME,
            input_schema,
            f"Output column '{_ToGeoConverter.DEF_GEO_COL_NAME}'  exists in input table",
        )
        validate_crs(self.crs)

        from shapely.geometry import Point

        return input_schema.append(
            knext.Column(
                ktype=knext.logical(Point),
                name=knut.get_unique_column_name(
                    _ToGeoConverter.DEF_GEO_COL_NAME, input_schema
                ),
            )
        )

    def execute(self, exec_context: knext.ExecutionContext, input_table):
        # https://geopandas.org/en/stable/docs/user_guide/projections.html#the-axis-order-of-a-crs
        # In GeoPandas the coordinates are always stored as (x, y), and thus as (lon, lat) order, regardless of the CRS
        df = input_table.to_pandas()
        result_col_name = knut.get_unique_column_name(
            _ToGeoConverter.DEF_GEO_COL_NAME, input_table.schema
        )
        try:
            # input_column and crs need to be defined in the child class
            df[result_col_name] = gp.points_from_xy(df[self.lon_col], df[self.lat_col])
            gdf = gp.GeoDataFrame(df, geometry=result_col_name, crs=self.crs)
        except Exception as error:
            raise RuntimeError(
                f"Error converting '{self.lat_col}' and '{self.lon_col}' column to geometry: {str(error)}"
            )
        # execute the function and append the result
        return knut.to_table(gdf, exec_context)


########################################################################################
# Converter that converts a geometry column to another column
########################################################################################
class _FromGeoConverter:
    """
    Helper class for conversion that creates a new column from a geometry column.
    """

    def __init__(
        self,
        column_name: str,
        column_type: knext.KnimeType,
        converter: Callable[[gp.GeoSeries], gp.GeoSeries],
    ):
        self.column_name = column_name
        self.column_type = column_type
        self.converter = converter

        # standard input port description can be overwritten in the child classes
        self.input_ports = [
            knext.Port(
                type=knext.PortType.TABLE,
                name="Data table",
                description=f"Input table with geometry column to extract the {self.column_name} column from.",
            )
        ]
        # standard output port description can be overwritten in the child classes
        self.output_ports = [
            knext.Port(
                type=knext.PortType.TABLE,
                name="Geo table",
                description=f"Input table with additional {self.column_name} column extracted from the specified geometry column.",
            )
        ]

    def configure(self, configure_context, input_schema):
        # geo_column needs to be defined in the child class
        self.geo_column = knut.column_exists_or_preset(
            configure_context, self.geo_column, input_schema, knut.is_geo
        )
        return input_schema.append(
            knext.Column(
                self.column_type,
                knut.get_unique_column_name(self.column_name, input_schema),
            )
        )

    def execute(self, exec_context, input_table):
        # create GeoDataFrame with the selected column as active geometry column
        gdf = knut.load_geo_data_frame(input_table, self.geo_column, exec_context)
        # execute the function and append the result
        result_col_name = knut.get_unique_column_name(
            self.column_name, input_table.schema
        )
        try:
            result = self.converter(gdf[self.geo_column])
            gdf[result_col_name] = result
        except Exception as error:
            raise knext.InvalidParametersError(
                f"Error converting to {result_col_name}: {str(error)}"
            )
        return knut.to_table(gdf, exec_context)


############################################
# Geometry to WKT
############################################
@knext.node(
    name="Geometry to WKT",
    node_type=knext.NodeType.MANIPULATOR,
    icon_path=__NODE_ICON_PATH + "GeoToWKT.png",
    category=__category,
    after="",
)
@knut.geo_node_description(
    short_description="Converts the input geometry column to a Well-known-text (WKT) column.",
    description="""This node converts the selected geometry column into a
    [Well-known-text (WKT)](https://en.wikipedia.org/wiki/Well-known_text_representation_of_geometry).
    """,
    references={
        "To WKT": "https://geopandas.org/en/stable/docs/reference/api/geopandas.GeoDataFrame.to_wkt.html"
    },
)
class GeoToWKTNode(_FromGeoConverter):

    geo_column = knut.geo_col_parameter(
        description="Geometry column to convert to [Well-known-text (WKT)](https://en.wikipedia.org/wiki/Well-known_text_representation_of_geometry)"
    )

    def __init__(self):
        super().__init__(
            "WKT",
            knext.string(),
            lambda gs: gs.to_wkt(),
        )


############################################
# Geometry to WKB
############################################
# binary data cells not supported yet in the KNIME Python Extension
# @knext.node(
#     name="Geometry to WKB",
#     node_type=knext.NodeType.MANIPULATOR,
#     icon_path=__NODE_ICON_PATH + "GeoToWKB.png",
#     category=__category,
#     after=""
# )
# @knut.geo_node_description(
#     short_description="Converts the input geometry column to a Well-known-binary (WKB) column.",
#     description="""This node converts the selected geometry column into a
#     [Well-known-binary (WKB)](https://en.wikipedia.org/wiki/Well-known_text_representation_of_geometry) column.
#     """,
#     references={
#         "To WKB": "https://geopandas.org/en/stable/docs/reference/api/geopandas.GeoDataFrame.to_wkb.html"
#     },
# )
# class GeoToWKBNode(_FromGeoConverter):

#     geo_column = knut.geo_col_parameter(
#         description="Geometry column to convert to [Well-known-binary (WKB)](https://en.wikipedia.org/wiki/Well-known_text_representation_of_geometry)"
#     )

#     def __init__(self):
#         super().__init__(
#             "WKB",
#             knext.blob(),
#             lambda gs: gs.to_wkb(),
#         )


############################################
# Geometry to GeoJSON
############################################
@knext.node(
    name="Geometry to GeoJSON",
    node_type=knext.NodeType.MANIPULATOR,
    icon_path=__NODE_ICON_PATH + "GeoToGeoJSON.png",
    category=__category,
    after="",
)
@knut.geo_node_description(
    short_description="Converts the input geometry column to a Well-known-binary (WKB) column.",
    description="""This node converts the selected geometry column into a 
    [GeoJSON](https://en.wikipedia.org/wiki/GeoJSON) column.
    """,
    references={
        "To JSON": "https://geopandas.org/en/stable/docs/reference/api/geopandas.GeoSeries.to_json.html"
    },
)
class GeoToGeoJSONNode(_FromGeoConverter):

    geo_column = knut.geo_col_parameter(
        description="Geometry column to convert to [GeoJSON](https://en.wikipedia.org/wiki/GeoJSON)"
    )

    def __init__(self):
        super().__init__(
            "GeoJSON",
            # TODO: JSON
            knext.string(),
            lambda gs: gs.to_json(),
        )

    def execute(self, exec_context, input_table):
        # create GeoDataFrame with the selected column as active geometry column
        gdf = knut.load_geo_data_frame(input_table, self.geo_column, exec_context)
        # execute the function and append the result
        result_col_name = knut.get_unique_column_name(
            self.column_name, input_table.schema
        )
        try:
            gdf[result_col_name] = gdf[self.geo_column].apply(
                lambda e: gp.GeoSeries(e).to_json()
            )
        except Exception as error:
            raise knext.InvalidParametersError(
                f"Error converting to {result_col_name}: {str(error)}"
            )
        return knut.to_table(gdf, exec_context)


############################################
# Geometry to Lat/Lon
############################################
@knext.node(
    name="Geometry to Lat/Long",
    node_type=knext.NodeType.MANIPULATOR,
    icon_path=__NODE_ICON_PATH + "GeoToLatLon.png",
    category=__category,
    after="",
)
@knext.input_table(
    name="Geo table",
    description="Table with a point geometry column to extract the latitude and longitude from.",
)
@knext.output_table(
    name="Table with latitude and longitude",
    description="Table with the latitude and longitude for all point geometries",
)
@knut.geo_node_description(
    short_description="Extracts the latitude and longitude.",
    description="This node extracts the latitude and longitude for all given point objects."
    + "The longitude and latitude columns are appended to the input table as lat and long column.",
    references={
        "X coordinate": "https://geopandas.org/en/stable/docs/reference/api/geopandas.GeoSeries.x.html",
        "Y coordinate": "https://geopandas.org/en/stable/docs/reference/api/geopandas.GeoSeries.y.html",
    },
)
class GeoToLatLongNode:

    geo_col = knut.geo_point_col_parameter(
        description="Select the point geometry column to extract the latitude and longitude from."
    )

    col_lat = "lat"
    col_lon = "lon"

    def configure(self, configure_context, input_schema):
        self.geo_col = knut.column_exists_or_preset(
            configure_context, self.geo_col, input_schema, knut.is_geo_point
        )
        return input_schema.append(
            [
                knext.Column(
                    knext.double(),
                    knut.get_unique_column_name(self.col_lat, input_schema),
                ),
                knext.Column(
                    knext.double(),
                    knut.get_unique_column_name(self.col_lon, input_schema),
                ),
            ]
        )

    def execute(self, exec_context: knext.ExecutionContext, input):
        gdf = knut.load_geo_data_frame(input, self.geo_col, exec_context)
        gs = gdf.loc[:, self.geo_col]
        # https://geopandas.org/en/stable/docs/user_guide/projections.html#the-axis-order-of-a-crs
        # In GeoPandas the coordinates are always stored as (x, y), and thus as (lon, lat) order, regardless of the CRS
        # However the standard order for EPSG:4326 is latitude, longitude which is why we use this order in the output
        # Also the ISO 6709 standard (https://en.wikipedia.org/wiki/ISO_6709) uses this order
        gdf[knut.get_unique_column_name(self.col_lat, input.schema)] = gs.y
        gdf[knut.get_unique_column_name(self.col_lon, input.schema)] = gs.x
        return knut.to_table(gdf, exec_context)


############################################
# geocoding (address to geometry)
############################################


@knext.node(
    name="Geocoding",
    node_type=knext.NodeType.MANIPULATOR,
    icon_path=__NODE_ICON_PATH + "AddressToGeo.png",
    category=__category,
    after="",
)
@knext.input_table(
    name="Input table",
    description="Table with an address column to geocode.",
)
@knext.output_table(
    name="Table with geometry",
    description="Table with the geometry for all given addresses.",
)
@knut.geo_node_description(
    short_description="Geocodes the given addresses.",
    description="This node geocodes the given addresses and appends the geometry to the input table.",
    references={
        "Geocoding": "https://en.wikipedia.org/wiki/Geocoding",
        "Geopy": "https://geopy.readthedocs.io/en/stable/",
    },
)
class GeoGeocodingNode:

    address_col = knext.ColumnParameter(
        "Address column",
        "Select the address column to geocode."
        + "The column must contain a string with the address to geocode.",
        column_filter=knut.is_string,
        include_row_key=False,
        include_none_column=False,
    )

<<<<<<< HEAD
        service_provider = knext.StringParameter(
            "Service provider",
            "Select the service provider to use for geocoding.",
            default_value="nominatim",
            enum=list(geopy.geocoders.SERVICE_TO_GEOCODER.keys())
        )
=======
    service_provider = knext.StringParameter(
        "Service provider",
        "Select the service provider to use for geocoding.",
        default_value="Nominatim",
        enum=list(geopy.geocoders.SERVICE_TO_GEOCODER.keys()),
    )
>>>>>>> 5671eaba

    api_key = knext.StringParameter(
        "API key", "Enter the API key for the service provider.", default_value=""
    )

    min_delay_seconds = knext.IntParameter(
        "Minimum delay (seconds)",
        "Enter the minimum delay in seconds between two geocoding requests.",
        default_value=1,
    )

    default_timeout = knext.IntParameter(
        "Default timeout (seconds)",
        "Enter the default timeout in seconds for geocoding requests.",
        default_value=10,
    )

    def configure(self, configure_context, input_schema):

        return None

    def execute(self, exec_context: knext.ExecutionContext, input_table):
        df = input_table.to_pandas()
        # geopy.geocoders.options.default_user_agent = 'my_app/1'
        geopy.geocoders.options.default_timeout = self.default_timeout

        service_provider = geopy.geocoders.SERVICE_TO_GEOCODER[self.service_provider]
        geolocator = service_provider(api_key=self.api_key)

        geocode = RateLimiter(
            geolocator.geocode, min_delay_seconds=self.min_delay_seconds
        )
        df["latitude"] = df[self.address_col].apply(lambda x: geocode(x).latitude)
        df["longitude"] = df[self.address_col].apply(lambda x: geocode(x).longitude)
        gdf = gp.GeoDataFrame(
            df, geometry=gp.points_from_xy(df.longitude, df.latitude), crs="EPSG:4326"
        )

        return knut.to_table(df)


############################################
# reverse geocoding (geometry to address)
############################################


@knext.node(
    name="Reverse Geocoding",
    node_type=knext.NodeType.MANIPULATOR,
    icon_path=__NODE_ICON_PATH + "GeoToAddress.png",
    category=__category,
    after="",
)
@knext.input_table(
    name="Input table",
    description="Table with a geometry column to reverse geocode.",
)
@knext.output_table(
    name="Table with address",
    description="Table with the address for all given geometries.",
)
@knut.geo_node_description(
    short_description="Reverse geocodes the given geometries.",
    description="This node reverse geocodes the given geometries and appends the address to the input table.",
    references={
        "Reverse Geocoding": "https://en.wikipedia.org/wiki/Reverse_geocoding",
        "Geopy": "https://geopy.readthedocs.io/en/stable/",
    },
)
class GeoReverseGeocodingNode:

    geo_col = knext.ColumnParameter(
        "Geometry column",
        "Select the geometry column to reverse geocode."
        + "The column must contain a geometry.",
        column_filter=knut.is_geo,
        include_row_key=False,
        include_none_column=False,
    )

    service_provider = knext.StringParameter(
        "Service provider",
        "Select the service provider to use for reverse geocoding.",
<<<<<<< HEAD
        default_value="nominatim",
        enum=list(geopy.geocoders.SERVICE_TO_GEOCODER.keys())
=======
        default_value="Nominatim",
        enum=list(geopy.geocoders.SERVICE_TO_GEOCODER.keys()),
>>>>>>> 5671eaba
    )

    api_key = knext.StringParameter(
        "API key", "Enter the API key for the service provider.", default_value=""
    )

    min_delay_seconds = knext.IntParameter(
        "Minimum delay (seconds)",
        "Enter the minimum delay in seconds between two reverse geocoding requests.",
        default_value=1,
    )

    default_timeout = knext.IntParameter(
        "Default timeout (seconds)",
        "Enter the default timeout in seconds for reverse geocoding requests.",
        default_value=10,
    )

    def configure(self, configure_context, input_schema):
        return None

    def execute(self, exec_context: knext.ExecutionContext, input_table):
        df = input_table.to_pandas()
        df.rename(columns={self.geo_col: "geometry"}, inplace=True)
        gdf = gp.GeoDataFrame(df, geometry="geometry")
        # geopy.geocoders.options.default_user_agent = 'my_app/1'
        geopy.geocoders.options.default_timeout = self.default_timeout

        service_provider = geopy.geocoders.SERVICE_TO_GEOCODER[self.service_provider]
        geolocator = service_provider(api_key=self.api_key)
        reverse = RateLimiter(
            geolocator.reverse, min_delay_seconds=self.min_delay_seconds
        )
        gdf["address"] = gdf["geometry"].apply(lambda x: reverse((x.y, x.x)).address)

        return knut.to_table(gdf)<|MERGE_RESOLUTION|>--- conflicted
+++ resolved
@@ -625,21 +625,12 @@
         include_none_column=False,
     )
 
-<<<<<<< HEAD
         service_provider = knext.StringParameter(
             "Service provider",
             "Select the service provider to use for geocoding.",
             default_value="nominatim",
             enum=list(geopy.geocoders.SERVICE_TO_GEOCODER.keys())
         )
-=======
-    service_provider = knext.StringParameter(
-        "Service provider",
-        "Select the service provider to use for geocoding.",
-        default_value="Nominatim",
-        enum=list(geopy.geocoders.SERVICE_TO_GEOCODER.keys()),
-    )
->>>>>>> 5671eaba
 
     api_key = knext.StringParameter(
         "API key", "Enter the API key for the service provider.", default_value=""
@@ -723,13 +714,8 @@
     service_provider = knext.StringParameter(
         "Service provider",
         "Select the service provider to use for reverse geocoding.",
-<<<<<<< HEAD
-        default_value="nominatim",
+        default_value="Nominatim",
         enum=list(geopy.geocoders.SERVICE_TO_GEOCODER.keys())
-=======
-        default_value="Nominatim",
-        enum=list(geopy.geocoders.SERVICE_TO_GEOCODER.keys()),
->>>>>>> 5671eaba
     )
 
     api_key = knext.StringParameter(
