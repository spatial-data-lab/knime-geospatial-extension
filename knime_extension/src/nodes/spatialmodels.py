--- conflicted
+++ resolved
@@ -17,22 +17,6 @@
 __NODE_ICON_PATH = "icons/icon/SpatialModel/"
 
 
-<<<<<<< HEAD
-# @knext.parameter_group(label="ID Setting")
-# class IDSetting:
-#     """
-#     The unique ID column. It should always keep the same as the ID column in the spatial weights matrix node.
-#     The selected column should contain unique IDs for each observation in the input data.
-
-#     """
-
-#     Field_col = knext.ColumnParameter(
-#         "ID column",
-#         "The selected column should contain unique IDs for each observation in the input data. It should always keep the same as the ID column in the spatial weights matrix node.",
-#         # column_filter=knut.is_numeric,
-#         include_none_column=True,
-#     )
-=======
 def get_id_col_parameter(
     label: str = "ID column",
     description: str = """Select the column which contains for each observation in the input data a unique ID.
@@ -53,7 +37,6 @@
         include_none_column=True,
         since_version="1.1.0",
     )
->>>>>>> 1e26fd99
 
 
 ############################################
@@ -95,17 +78,7 @@
     # input parameters
     geo_col = knut.geo_col_parameter()
 
-<<<<<<< HEAD
-    Field_col = knext.ColumnParameter(
-        "ID column",
-        "The selected column should contain unique IDs for each observation in the input data. It should always keep the same as the ID column in the spatial weights matrix node.",
-        # column_filter=knut.is_numeric,
-        include_none_column=True,
-        since_version="1.1.0",
-    )
-=======
     id_col = get_id_col_parameter()
->>>>>>> 1e26fd99
 
     dependent_variable = knext.ColumnParameter(
         "Dependent variable",
@@ -151,15 +124,9 @@
         gdf = gp.GeoDataFrame(input_1.to_pandas(), geometry=self.geo_col)
         adjust_list = input_2.to_pandas()
 
-<<<<<<< HEAD
-        if "none" not in str(self.Field_col).lower():
-            adjust_list = mut.re_order_weight_rows(
-                gdf=gdf, adjust_list=adjust_list, id_col=self.Field_col
-=======
         if "none" not in str(self.id_col).lower():
             adjust_list = knut.re_order_weight_rows(
                 gdf=gdf, adjust_list=adjust_list, id_col=self.id_col
->>>>>>> 1e26fd99
             )
 
         from libpysal.weights import W
@@ -279,17 +246,7 @@
 
     geo_col = knut.geo_col_parameter()
 
-<<<<<<< HEAD
-    # id_col_setting = IDSetting()
-    Field_col = knext.ColumnParameter(
-        "ID column",
-        "The selected column should contain unique IDs for each observation in the input data. It should always keep the same as the ID column in the spatial weights matrix node.",
-        # column_filter=knut.is_numeric,
-        include_none_column=True,
-    )
-=======
     id_col = get_id_col_parameter()
->>>>>>> 1e26fd99
 
     dependent_variable = knext.MultiColumnParameter(
         "Dependent variables",
@@ -313,15 +270,9 @@
         gdf = gp.GeoDataFrame(input_1.to_pandas(), geometry=self.geo_col)
         adjust_list = input_2.to_pandas()
 
-<<<<<<< HEAD
-        if "none" not in str(self.Field_col).lower():
-            adjust_list = mut.re_order_weight_rows(
-                gdf=gdf, adjust_list=adjust_list, id_col=self.Field_col
-=======
         if "none" not in str(self.id_col).lower():
             adjust_list = knut.re_order_weight_rows(
                 gdf=gdf, adjust_list=adjust_list, id_col=self.id_col
->>>>>>> 1e26fd99
             )
 
         from libpysal.weights import W
@@ -434,16 +385,7 @@
 
     geo_col = knut.geo_col_parameter()
 
-<<<<<<< HEAD
-    Field_col = knext.ColumnParameter(
-        "ID column",
-        "The selected column should contain unique IDs for each observation in the input data. It should always keep the same as the ID column in the spatial weights matrix node.",
-        # column_filter=knut.is_numeric,
-        include_none_column=True,
-    )
-=======
     id_col = get_id_col_parameter()
->>>>>>> 1e26fd99
 
     dependent_variable = knext.MultiColumnParameter(
         "Dependent variables",
@@ -467,15 +409,9 @@
         gdf = gp.GeoDataFrame(input_1.to_pandas(), geometry=self.geo_col)
         adjust_list = input_2.to_pandas()
 
-<<<<<<< HEAD
-        if "none" not in str(self.Field_col).lower():
-            adjust_list = mut.re_order_weight_rows(
-                gdf=gdf, adjust_list=adjust_list, id_col=self.Field_col
-=======
         if "none" not in str(self.id_col).lower():
             adjust_list = knut.re_order_weight_rows(
                 gdf=gdf, adjust_list=adjust_list, id_col=self.id_col
->>>>>>> 1e26fd99
             )
 
         from libpysal.weights import W
@@ -1022,16 +958,7 @@
 
     geo_col = knut.geo_col_parameter()
 
-<<<<<<< HEAD
-    Field_col = knext.ColumnParameter(
-        "ID column",
-        "The selected column should contain unique IDs for each observation in the input data. It should always keep the same as the ID column in the spatial weights matrix node.",
-        # column_filter=knut.is_numeric,
-        include_none_column=True,
-    )
-=======
     id_col = get_id_col_parameter()
->>>>>>> 1e26fd99
 
     dependent_variable = knext.ColumnParameter(
         "Dependent variable",
@@ -1057,15 +984,9 @@
         gdf = gp.GeoDataFrame(input_1.to_pandas(), geometry=self.geo_col)
         adjust_list = input_2.to_pandas()
 
-<<<<<<< HEAD
-        if "none" not in str(self.Field_col).lower():
-            adjust_list = mut.re_order_weight_rows(
-                gdf=gdf, adjust_list=adjust_list, id_col=self.Field_col
-=======
         if "none" not in str(self.id_col).lower():
             adjust_list = knut.re_order_weight_rows(
                 gdf=gdf, adjust_list=adjust_list, id_col=self.id_col
->>>>>>> 1e26fd99
             )
 
         from libpysal.weights import W
@@ -1176,16 +1097,7 @@
 
     geo_col = knut.geo_col_parameter()
 
-<<<<<<< HEAD
-    Field_col = knext.ColumnParameter(
-        "ID column",
-        "The selected column should contain unique IDs for each observation in the input data. It should always keep the same as the ID column in the spatial weights matrix node.",
-        # column_filter=knut.is_numeric,
-        include_none_column=True,
-    )
-=======
     id_col = get_id_col_parameter()
->>>>>>> 1e26fd99
 
     dependent_variable = knext.ColumnParameter(
         "Dependent variable",
@@ -1211,15 +1123,9 @@
         gdf = gp.GeoDataFrame(input_1.to_pandas(), geometry=self.geo_col)
         adjust_list = input_2.to_pandas()
 
-<<<<<<< HEAD
-        if "none" not in str(self.Field_col).lower():
-            adjust_list = mut.re_order_weight_rows(
-                gdf=gdf, adjust_list=adjust_list, id_col=self.Field_col
-=======
         if "none" not in str(self.id_col).lower():
             adjust_list = knut.re_order_weight_rows(
                 gdf=gdf, adjust_list=adjust_list, id_col=self.id_col
->>>>>>> 1e26fd99
             )
 
         from libpysal.weights import W
@@ -1329,16 +1235,7 @@
 
     geo_col = knut.geo_col_parameter()
 
-<<<<<<< HEAD
-    Field_col = knext.ColumnParameter(
-        "ID column",
-        "The selected column should contain unique IDs for each observation in the input data. It should always keep the same as the ID column in the spatial weights matrix node.",
-        # column_filter=knut.is_numeric,
-        include_none_column=True,
-    )
-=======
     id_col = get_id_col_parameter()
->>>>>>> 1e26fd99
 
     dependent_variable = knext.ColumnParameter(
         "Dependent variable",
@@ -1364,15 +1261,9 @@
         gdf = gp.GeoDataFrame(input_1.to_pandas(), geometry=self.geo_col)
         adjust_list = input_2.to_pandas()
 
-<<<<<<< HEAD
-        if "none" not in str(self.Field_col).lower():
-            adjust_list = mut.re_order_weight_rows(
-                gdf=gdf, adjust_list=adjust_list, id_col=self.Field_col
-=======
         if "none" not in str(self.id_col).lower():
             adjust_list = knut.re_order_weight_rows(
                 gdf=gdf, adjust_list=adjust_list, id_col=self.id_col
->>>>>>> 1e26fd99
             )
 
         from libpysal.weights import W
