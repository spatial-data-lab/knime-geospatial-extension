group_id: sdl.harvard
name: geospatial # Will be concatenated with the group_id to an ID
author: Lingbo Liu,Xiaokang Fu,Tobias Koetter
vendor: SDL, Harvard, Cambridge US
description: Geospatial Analytics Extension for KNIME # Human readable bundle name / description
long_description: KNIME nodes for processing, analyzing and visualizing Geospatial data.
version: 2.0.0 # Version of this Python node extension
license_file: LICENSE.TXT # Best practice: put your LICENSE.TXT next to the knime.yml; otherwise you would need to change to path/to/LICENSE.txt
extension_module: src/geospatial_ext # The .py Python module containing the nodes of your extension
<<<<<<< HEAD
pixi_toml_path: pixi.toml # This is necessary for bundling, but not needed during development
feature_dependencies: 
=======
env_yml_path: geospatial_env.yml # This is necessary for bundling, but not needed during development
feature_dependencies:
>>>>>>> 249084fc
  - org.knime.features.geospatial 4.7.0
  - org.knime.features.core 5.3.0 #ensure that this extension can only be used with 5.3 with file browsing support
<|MERGE_RESOLUTION|>--- conflicted
+++ resolved
@@ -7,12 +7,7 @@
 version: 2.0.0 # Version of this Python node extension
 license_file: LICENSE.TXT # Best practice: put your LICENSE.TXT next to the knime.yml; otherwise you would need to change to path/to/LICENSE.txt
 extension_module: src/geospatial_ext # The .py Python module containing the nodes of your extension
-<<<<<<< HEAD
 pixi_toml_path: pixi.toml # This is necessary for bundling, but not needed during development
-feature_dependencies: 
-=======
-env_yml_path: geospatial_env.yml # This is necessary for bundling, but not needed during development
 feature_dependencies:
->>>>>>> 249084fc
   - org.knime.features.geospatial 4.7.0
   - org.knime.features.core 5.3.0 #ensure that this extension can only be used with 5.3 with file browsing support
